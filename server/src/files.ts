--- conflicted
+++ resolved
@@ -142,13 +142,8 @@
 		}
 		newEnv['ATOM_SHELL_INTERNAL_RUN_AS_NODE'] = '1';
 		try {
-<<<<<<< HEAD
-			let cp: ChildProcess = fork('', [], <any>{
-				cwd: workspaceRoot,
-=======
 			let cp: ChildProcess = fork('', [], <any> {
 				cwd: cwd,
->>>>>>> 8e031a86
 				env: newEnv,
 				execArgv: ['-e', app]
 			});
